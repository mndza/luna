--- conflicted
+++ resolved
@@ -12,13 +12,8 @@
 from prompt_toolkit import HTML
 from prompt_toolkit import print_formatted_text as pprint
 
-<<<<<<< HEAD
 from amaranth import Signal, Elaboratable, Module
-=======
-from nmigen import Cat, Signal, Elaboratable, Module, Mux
-from nmigen.build import *
-from nmigen.lib.fifo import SyncFIFO
->>>>>>> 0ef52a93
+from amaranth.lib.fifo import SyncFIFO
 
 from luna                             import top_level_cli
 from apollo_fpga                      import ApolloDebugger
