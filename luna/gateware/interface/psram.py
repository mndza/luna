#
# This file is part of LUNA.
#
# Copyright (c) 2020 Great Scott Gadgets <info@greatscottgadgets.com>
# SPDX-License-Identifier: BSD-3-Clause

""" Interfaces to LUNA's PSRAM chips."""

import unittest

<<<<<<< HEAD
from amaranth import Signal, Module, Cat, Elaboratable, Record, ClockDomain, ClockSignal
from amaranth.hdl.rec import DIR_FANIN, DIR_FANOUT
=======
from nmigen import Const, Signal, Module, Cat, Elaboratable, Record, ClockDomain, ClockSignal, ResetSignal, Instance
from nmigen.hdl.rec import DIR_FANIN, DIR_FANOUT
from nmigen.lib.cdc import FFSynchronizer
>>>>>>> 0ef52a93

from ..utils.io   import delay
from ..test.utils import LunaGatewareTestCase, sync_test_case


class HyperBus(Record):
    """ Record representing an HyperBus (DDR-ish connection for HyperRAM). """

    def __init__(self):
        super().__init__([
            ('clk', 1, DIR_FANOUT),
            ('dq',
                ('i', 8, DIR_FANIN),
                ('o', 8, DIR_FANOUT),
                ('e', 1, DIR_FANOUT),
            ),
            ('rwds',
                ('i', 1, DIR_FANIN),
                ('o', 1, DIR_FANOUT),
                ('e', 1, DIR_FANOUT),
            ),
            ('cs',     1, DIR_FANOUT),
            ('reset',  1, DIR_FANOUT)
        ])


class HyperBusPHY(Record):
    """ Record representing an 16-bit HyperBus interface for use with a 2:1 PHY module. """

    def __init__(self):
        super().__init__([
            ('clk_en', 1, DIR_FANOUT),
            ('dq', [
                ('i', 16, DIR_FANIN),
                ('o', 16, DIR_FANOUT),
                ('e', 1,  DIR_FANOUT),
            ]),
            ('rwds', [
                ('i', 2,  DIR_FANIN),
                ('o', 2,  DIR_FANOUT),
                ('e', 1,  DIR_FANOUT),
            ]),
            ('cs',     1, DIR_FANOUT),
            ('reset',  1, DIR_FANOUT)
        ])


class HyperRAMInterface(Elaboratable):
    """ Gateware interface to HyperRAM series self-refreshing DRAM chips.

    I/O port:
        B: phy              -- The primary physical connection to the DRAM chip.
        I: reset            -- An active-high signal used to provide a prolonged reset upon configuration.

        I: address[32]      -- The address to be targeted by the given operation.
        I: register_space   -- When set to 1, read and write requests target registers instead of normal RAM.
        I: perform_write    -- When set to 1, a transfer request is viewed as a write, rather than a read.
        I: single_page      -- If set, data accesses will wrap around to the start of the current page when done.
        I: start_transfer   -- Strobe that goes high for 1-8 cycles to request a read operation.
                               [This added duration allows other clock domains to easily perform requests.]
        I: final_word       -- Flag that indicates the current word is the last word of the transaction.

        O: read_data[16]    -- word that holds the 16 bits most recently read from the PSRAM
        I: write_data[16]   -- word that accepts the data to output during this transaction

        O: idle             -- High whenever the transmitter is idle (and thus we can start a new piece of data.)
        O: read_ready       -- Strobe that indicates when new data is ready for reading
        O: write_ready      -- Strobe that indicates `write_data` has been latched and is ready for new data
    """

    LOW_LATENCY_CLOCKS  = 7
    HIGH_LATENCY_CLOCKS = 14

    def __init__(self, *, phy):
        """
        Parmeters:
            phy           -- The RAM record that should be connected to this RAM chip.
        """

        #
        # I/O port.
        #
        self.phy              = phy
        self.reset            = Signal()

        # Control signals.
        self.address          = Signal(32)
        self.register_space   = Signal()
        self.perform_write    = Signal()
        self.single_page      = Signal()
        self.start_transfer   = Signal()
        self.final_word       = Signal()

        # Status signals.
        self.idle             = Signal()
        self.read_ready       = Signal()
        self.write_ready      = Signal()

        # Data signals.
        self.read_data        = Signal(16)
        self.write_data       = Signal(16)

        self.clk = Signal()


    def elaborate(self, platform):
        m = Module()

        #
        # Latched control/addressing signals.
        #
        is_read         = Signal()
        is_register     = Signal()
        current_address = Signal(32)
        is_multipage    = Signal()

        #
        # FSM datapath signals.
        #

        # Tracks whether we need to add an extra latency period between our
        # command and the data body.
        extra_latency   = Signal()

        # Tracks how many cycles of latency we have remaining between a command
        # and the relevant data stages.
        latency_clocks_remaining  = Signal(range(0, self.HIGH_LATENCY_CLOCKS + 1))

        # One cycle delayed version of RWDS.
        # This is used to detect edges in RWDS during reads, which semantically mean
        # we should accept new data.
        last_rwds = Signal.like(self.phy.rwds.i)
        m.d.sync += last_rwds.eq(self.phy.rwds.i)

        #
        # Core operation FSM.
        #

        # Provide defaults for our control/status signals.
        m.d.sync += [
            self.phy.clk_en     .eq(1),
            self.read_ready     .eq(0),


            self.phy.cs         .eq(1),
            self.phy.rwds.e     .eq(0),
            self.phy.dq.e       .eq(0),
        ]
        m.d.comb += self.write_ready.eq(0),

        # Commands, in order of bytes sent:
        #   - WRBAAAAA
        #     W         => selects read or write; 1 = read, 0 = write
        #      R        => selects register or memory; 1 = register, 0 = memory
        #       B       => selects burst behavior; 0 = wrapped, 1 = linear
        #        AAAAA  => address bits [27:32]
        #
        #   - AAAAAAAA  => address bits [19:27]
        #   - AAAAAAAA  => address bits [11:19]
        #   - AAAAAAAA  => address bits [ 3:16]
        #   - 00000000  => [reserved]
        #   - 00000AAA  => address bits [ 0: 3]
        ca = Signal(48)
        m.d.comb += ca.eq(Cat(
            current_address[0:3],
            Const(0, 13),
            current_address[3:32],
            is_multipage,
            is_register,
            is_read
        ))

        with m.FSM() as fsm:

            # IDLE state: waits for a transaction request
            with m.State('IDLE'):
                m.d.comb += self.idle        .eq(1)
                m.d.sync += self.phy.clk_en  .eq(0)

                # Once we have a transaction request, latch in our control
                # signals, and assert our chip-select.
                with m.If(self.start_transfer):
                    m.next = 'LATCH_RWDS'

                    m.d.sync += [
                        is_read             .eq(~self.perform_write),
                        is_register         .eq(self.register_space),
                        is_multipage        .eq(~self.single_page),
                        current_address     .eq(self.address),
                        self.phy.dq.o       .eq(0),
                    ]

                with m.Else():
                    m.d.sync += self.phy.cs.eq(0)


            # LATCH_RWDS -- latch in the value of the RWDS signal,
            # which determines our read/write latency.
            with m.State("LATCH_RWDS"):
                m.d.sync += extra_latency.eq(self.phy.rwds.i),
                m.d.sync += self.phy.clk_en.eq(0)
                m.next="SHIFT_COMMAND0"


            # SHIFT_COMMANDx -- shift each of our command words out
            with m.State('SHIFT_COMMAND0'):
                # Output our first byte of our command.
                m.d.sync += [
                    self.phy.dq.o.eq(ca[32:48]),
                    self.phy.dq.e.eq(1)
                ]
                m.next = 'SHIFT_COMMAND1'

            with m.State('SHIFT_COMMAND1'):
                m.d.sync += [
                    self.phy.dq.o.eq(ca[16:32]),
                    self.phy.dq.e.eq(1)
                ]
                m.next = 'SHIFT_COMMAND2'

            with m.State('SHIFT_COMMAND2'):
                m.d.sync += [
                    self.phy.dq.o.eq(ca[0:16]),
                    self.phy.dq.e.eq(1)
                ]

                # If we have a register write, we don't need to handle
                # any latency. Move directly to our SHIFT_DATA state.
                with m.If(is_register & ~is_read):
                    m.next = 'WRITE_DATA'

                # Otherwise, react with either a short period of latency
                # or a longer one, depending on what the RAM requested via
                # RWDS.
                with m.Else():
                    m.next = "HANDLE_LATENCY"

                    with m.If(extra_latency | 1):
                        m.d.sync += latency_clocks_remaining.eq(self.HIGH_LATENCY_CLOCKS-2)
                    with m.Else():
                        m.d.sync += latency_clocks_remaining.eq(self.LOW_LATENCY_CLOCKS-2)


            # HANDLE_LATENCY -- applies clock edges until our latency period is over.
            with m.State('HANDLE_LATENCY'):
                m.d.sync += latency_clocks_remaining.eq(latency_clocks_remaining - 1)

                with m.If(latency_clocks_remaining == 0):
                    with m.If(is_read):
                        m.next = 'READ_DATA'
                    with m.Else():
                        m.next = 'WRITE_DATA'


            # STREAM_DATA_LSB -- scans in or out the second byte of data
            with m.State('READ_DATA'):

                # If RWDS has changed, the host has just sent us new data.
                # Sample it, and indicate that we now have a valid piece of new data.
                with m.If(self.phy.rwds.i == 0b10):
                    m.d.sync += [
                        self.read_data.eq(self.phy.dq.i),
                        self.read_ready    .eq(1)
                    ]

                    # If our controller is done with the transcation, end it.
                    with m.If(self.final_word):
                        m.next = 'RECOVERY'


            # WRITE_DATA_LSB -- write the first of our two bytes of data to the to the PSRAM
            with m.State("WRITE_DATA"):
                m.d.sync += [
                    self.phy.dq.o    .eq(self.write_data),
                    self.phy.dq.e    .eq(1),
                    self.phy.rwds.e  .eq(~is_register),
                    self.phy.rwds.o  .eq(0),
                ]
                m.d.comb += self.write_ready.eq(1),

                # If we just finished a register write, we're done -- there's no need for recovery.
                with m.If(is_register):
                    m.next = 'IDLE'

                with m.Elif(self.final_word):
                    m.next = 'RECOVERY'


            # RECOVERY state: wait for the required period of time before a new transaction
            with m.State('RECOVERY'):
                m.d.sync += [
                    self.phy.cs     .eq(0),
                    self.phy.clk_en .eq(0)
                ]

                # TODO: implement recovery
                m.next = 'IDLE'



        return m


class TestHyperRAMInterface(LunaGatewareTestCase):

    def instantiate_dut(self):
        # Create a record that recreates the layout of our RAM signals.
        self.ram_signals = HyperBusPHY()

        # Create our HyperRAM interface...
        return HyperRAMInterface(phy=self.ram_signals)


    def assert_clock_pulses(self, times=1):
        """ Function that asserts we get a specified number of clock pulses. """

        for _ in range(times):
            yield
            self.assertEqual((yield self.ram_signals.clk_en), 1)


    @sync_test_case
    def test_register_write(self):

        # Before we transact, CS should be de-asserted, and RWDS and DQ should be undriven.
        yield
        self.assertEqual((yield self.ram_signals.cs),      0)
        self.assertEqual((yield self.ram_signals.dq.e),    0)
        self.assertEqual((yield self.ram_signals.rwds.e),  0)

        yield from self.advance_cycles(10)
        self.assertEqual((yield self.ram_signals.cs),      0)

        # Request a register write to ID register 0.
        yield self.dut.perform_write  .eq(1)
        yield self.dut.register_space .eq(1)
        yield self.dut.address        .eq(0x00BBCCDD)
        yield self.dut.start_transfer .eq(1)
        yield self.dut.final_word     .eq(1)
        yield self.dut.write_data     .eq(0xBEEF)

        # Simulate the RAM requesting a extended latency.
        yield self.ram_signals.rwds.i .eq(1)
        yield

        # Ensure that upon requesting, CS goes high, and our clock starts low.
        yield
        self.assertEqual((yield self.ram_signals.cs),     1)
        self.assertEqual((yield self.ram_signals.clk_en), 0)

        # Drop our "start request" line somewhere during the transaction;
        # so we don't immediately go into the next transfer.
        yield self.dut.start_transfer.eq(0)

        # We should then move to shifting out our first command word,
        # which means we're driving DQ with the first word of our command.
        yield
        yield
        self.assertEqual((yield self.ram_signals.cs),       1)
        self.assertEqual((yield self.ram_signals.clk_en),   1)
        self.assertEqual((yield self.ram_signals.dq.e),     1)
        self.assertEqual((yield self.ram_signals.dq.o),  0x6017)

        # This should continue until we've shifted out a full command.
        yield
        self.assertEqual((yield self.ram_signals.dq.o),  0x799B)
        yield
        self.assertEqual((yield self.ram_signals.dq.o),  0x0005)

        # Check that we've been driving our output this whole time,
        # and haven't been driving RWDS.
        self.assertEqual((yield self.ram_signals.dq.e),    1)
        self.assertEqual((yield self.ram_signals.rwds.e),  0)
        yield

        # For a _register_ write, there shouldn't be latency period.
        # This means we should continue driving DQ...
        self.assertEqual((yield self.ram_signals.dq.e),    1)
        self.assertEqual((yield self.ram_signals.rwds.e),  0)
        self.assertEqual((yield self.ram_signals.dq.o),  0xBEEF)



    @sync_test_case
    def test_register_read(self):

        # Before we transact, CS should be de-asserted, and RWDS and DQ should be undriven.
        yield
        self.assertEqual((yield self.ram_signals.cs),      0)
        self.assertEqual((yield self.ram_signals.dq.e),   0)
        self.assertEqual((yield self.ram_signals.rwds.e), 0)

        yield from self.advance_cycles(10)
        self.assertEqual((yield self.ram_signals.cs),      0)

        # Request a register read of ID register 0.
        yield self.dut.perform_write  .eq(0)
        yield self.dut.register_space .eq(1)
        yield self.dut.address        .eq(0x00BBCCDD)
        yield self.dut.start_transfer .eq(1)
        yield self.dut.final_word     .eq(1)

        # Simulate the RAM requesting a extended latency.
        yield self.ram_signals.rwds.i .eq(1)
        yield

        # Ensure that upon requesting, CS goes high, and our clock starts low.
        yield
        self.assertEqual((yield self.ram_signals.cs),     1)
        self.assertEqual((yield self.ram_signals.clk_en), 0)

        # Drop our "start request" line somewhere during the transaction;
        # so we don't immediately go into the next transfer.
        yield self.dut.start_transfer.eq(0)

        # We should then move to shifting out our first command word,
        # which means we're driving DQ with the first word of our command.
        yield
        yield
        self.assertEqual((yield self.ram_signals.cs),         1)
        self.assertEqual((yield self.ram_signals.clk_en),     1)
        self.assertEqual((yield self.ram_signals.dq.e),       1)
        self.assertEqual((yield self.ram_signals.dq.o),  0xe017)

        # This should continue until we've shifted out a full command.
        yield
        self.assertEqual((yield self.ram_signals.dq.o),  0x799B)
        yield
        self.assertEqual((yield self.ram_signals.dq.o),  0x0005)

        # Check that we've been driving our output this whole time,
        # and haven't been driving RWDS.
        self.assertEqual((yield self.ram_signals.dq.e),    1)
        self.assertEqual((yield self.ram_signals.rwds.e),  0)

        # Once we finish scanning out the word, we should stop driving
        # the data lines, and should finish two latency periods before
        # sending any more data.
        yield
        self.assertEqual((yield self.ram_signals.dq.e),    0)
        self.assertEqual((yield self.ram_signals.rwds.e),  0)
        self.assertEqual((yield self.ram_signals.clk_en),  1)

        # By this point, the RAM will drive RWDS low.
        yield self.ram_signals.rwds.i.eq(0)

        # Ensure the clock still ticking...
        yield
        self.assertEqual((yield self.ram_signals.clk_en),    1)

        # ... and remains so for the remainder of the latency period.
        yield from self.assert_clock_pulses(14)

        # Now, shift in a pair of data words.
        yield self.ram_signals.dq.i.eq(0xCAFE)
        yield self.ram_signals.rwds.i.eq(0b10)
        yield
        yield

        # Once this finished, we should have a result on our data out.
        self.assertEqual((yield self.dut.read_data),      0xCAFE)
        self.assertEqual((yield self.dut.read_ready    ), 1)

        yield
        self.assertEqual((yield self.ram_signals.cs),     0)
        self.assertEqual((yield self.ram_signals.dq.e),   0)
        self.assertEqual((yield self.ram_signals.rwds.e), 0)

        # Ensure that our clock drops back to '0' during idle cycles.
        yield from self.advance_cycles(2)
        self.assertEqual((yield self.ram_signals.clk_en),  0)

        # TODO: test recovery time


class HyperRAMPHY(Elaboratable):
    """ Gateware interface to HyperRAM series self-refreshing DRAM chips.

    I/O port:
        B: bus              -- The primary physical connection to the DRAM chip.
    """

    def __init__(self, *, bus, in_skew=None, out_skew=None, clock_skew=None):
        self.bus = bus
        self.phy = HyperBusPHY()
        self.rwds_in = Signal()

    def elaborate(self, platform):
        m = Module()

        m.submodules += [
            FFSynchronizer(self.phy.cs,     self.bus.cs,      stages=3),
            FFSynchronizer(self.phy.rwds.e, self.bus.rwds.oe, stages=3),
            FFSynchronizer(self.phy.dq.e,   self.bus.dq.oe,   stages=3),
        ]

        # Clock
        clk_out = Signal()
        m.submodules += [
            Instance("ODDRX1F",
                i_D0=self.phy.clk_en,
                i_D1=0,
                i_SCLK=ClockSignal(),
                i_RST=ResetSignal(),
                o_Q=clk_out,
            ),
            Instance("DELAYF",
                i_A=clk_out,
                o_Z=self.bus.clk,
                # TODO: connect up move/load/dir
                p_DEL_VALUE=int(2e-9 / 25e-12),
            ),
        ]

        # RWDS out
        m.submodules += [
            Instance("ODDRX1F",
                i_D0=self.phy.rwds.o[1],
                i_D1=self.phy.rwds.o[0],
                i_SCLK=ClockSignal(),
                i_RST=ResetSignal(),
                o_Q=self.bus.rwds.o,
            ),
        ]

        # RWDS in
        rwds_in = Signal()
        m.submodules += [
            Instance("DELAYF",
                i_A=self.bus.rwds.i,
                o_Z=rwds_in,
                # TODO: connect up move/load/dir
                p_DEL_VALUE=int(0e-9 / 25e-12),
            ),
            Instance("IDDRX1F",
                i_D=rwds_in,
                i_SCLK=ClockSignal(),
                i_RST=ResetSignal(),
                o_Q0=self.phy.rwds.i[1],
                o_Q1=self.phy.rwds.i[0],
            ),
        ]

        # DQ
        for i in range(8):
            # Out
            m.submodules += [
                Instance("ODDRX1F",
                    i_D0=self.phy.dq.o[i+8],
                    i_D1=self.phy.dq.o[i],
                    i_SCLK=ClockSignal(),
                    i_RST=ResetSignal(),
                    o_Q=self.bus.dq.o[i],
                ),
            ]

            # In
            dq_in = Signal(name=f"dq_in{i}")
            m.submodules += [
                Instance("DELAYF",
                    i_A=self.bus.dq.i[i],
                    o_Z=dq_in,
                    # TODO: connect up move/load/dir
                    p_DEL_VALUE=int(0e-9 / 25e-12),
                ),
                Instance("IDDRX1F",
                    i_D=dq_in,
                    i_SCLK=ClockSignal(),
                    i_RST=ResetSignal(),
                    o_Q0=self.phy.dq.i[i+8],
                    o_Q1=self.phy.dq.i[i],
                ),
            ]

        return m

if __name__ == "__main__":
    unittest.main()
<|MERGE_RESOLUTION|>--- conflicted
+++ resolved
@@ -8,14 +8,9 @@
 
 import unittest
 
-<<<<<<< HEAD
-from amaranth import Signal, Module, Cat, Elaboratable, Record, ClockDomain, ClockSignal
+from amaranth import Const, Signal, Module, Cat, Elaboratable, Record, ClockDomain, ClockSignal, ResetSignal, Instance
 from amaranth.hdl.rec import DIR_FANIN, DIR_FANOUT
-=======
-from nmigen import Const, Signal, Module, Cat, Elaboratable, Record, ClockDomain, ClockSignal, ResetSignal, Instance
-from nmigen.hdl.rec import DIR_FANIN, DIR_FANOUT
-from nmigen.lib.cdc import FFSynchronizer
->>>>>>> 0ef52a93
+from amaranth.lib.cdc import FFSynchronizer
 
 from ..utils.io   import delay
 from ..test.utils import LunaGatewareTestCase, sync_test_case
