--- conflicted
+++ resolved
@@ -5,25 +5,16 @@
 # SPDX-License-Identifier: BSD-3-Clause
 """ Standard, full-gateware control request handlers. """
 
-<<<<<<< HEAD
 import os
-=======
 import operator
->>>>>>> 2fbbb901
 import unittest
 import functools
 from typing import Iterable, Callable
 
 from luna.gateware.test import utils
 
-<<<<<<< HEAD
-from luna.gateware.test import utils
-
-from nmigen                 import Module, Elaboratable, Cat
-=======
-from nmigen                 import Module, Elaboratable, Cat, Signal
+from nmigen                 import *
 from nmigen.hdl.ast         import Value, Const
->>>>>>> 2fbbb901
 from usb_protocol.types     import USBStandardRequests, USBRequestType
 from usb_protocol.emitters  import DeviceDescriptorCollection
 
@@ -31,11 +22,8 @@
 from ..usb2.descriptor      import GetDescriptorHandlerDistributed, GetDescriptorHandlerBlock
 from ..stream               import USBInStreamInterface
 from ...stream.generator    import StreamSerializer
-<<<<<<< HEAD
 from luna.gateware.usb.usb2 import descriptor
-=======
 from .                      import SetupPacket
->>>>>>> 2fbbb901
 
 
 class StandardRequestHandler(USBRequestHandler):
@@ -47,35 +35,22 @@
         The DeviceDescriptorCollection that contains our descriptors.
     max_packet_size: int, optional
         The maximum packet size for the endpoint associated with this handler.
-
-<<<<<<< HEAD
+    blacklist:  iterable of functions that accept a SetupPacket and return a boolean
+        Collection of functions that determine if a given packet will be handled by this request handler.
     avoid_blockram: int, optional
+        If True, placing data into block RAM will be avoided.
 
      """
 
-    def __init__(self, descriptors: DeviceDescriptorCollection, max_packet_size=64, avoid_blockram=None):
-        """
-        Parameters:
-=======
-    def __init__(self, descriptors: DeviceDescriptorCollection, max_packet_size: int = 64, blacklist: Iterable[Callable[[SetupPacket], Value]] = ()):
-        """
-        Parameters:
-            descriptors     -- The DeviceDescriptorCollection that contains our descriptors.
-            max_packet_size -- The maximum packet size for the control endpoint.
-            blacklist       -- Blacklist for packets to be ignored by this request handler.
->>>>>>> 2fbbb901
-        """
+    def __init__(self, descriptors: DeviceDescriptorCollection, max_packet_size=64, avoid_blockram=None, blacklist: Iterable[Callable[[SetupPacket], Value]] = ()):
         self.descriptors      = descriptors
         self._max_packet_size = max_packet_size
-<<<<<<< HEAD
         self._avoid_blockram  = avoid_blockram
+        self._blacklist = blacklist
 
         # If we don't have a value for avoiding blockrams; defer to the environment.
         if self._avoid_blockram is None:
             self._avoid_blockram = os.getenv("LUNA_AVOID_BLOCKRAM", False)
-=======
-        self._blacklist = blacklist
->>>>>>> 2fbbb901
 
         super().__init__()
 
